[package]
name = "polaroid"
version = "0.2.10"
authors = ["Arnav Jindal <60603110+Daggy1234@users.noreply.github.com>"]
edition = "2018"
description="Hyper Fast and safe image manipulation library for python. Powered by rust."

# See more keys and their definitions at https://doc.rust-lang.org/cargo/reference/manifest.html

[dependencies]
pyo3 = { version="0.13.0", features = ["extension-module"] }
photon-rs={git = "https://github.com/Daggy1234/photon"}
image="0.23.12"
<<<<<<< HEAD
imageproc="0.21.0"  
rusttype = "0.9.2"
=======
imageproc="0.22.0"  
>>>>>>> d2c28eb3

[lib]
name = "polaroid"
crate-type = ["cdylib"]<|MERGE_RESOLUTION|>--- conflicted
+++ resolved
@@ -11,12 +11,8 @@
 pyo3 = { version="0.13.0", features = ["extension-module"] }
 photon-rs={git = "https://github.com/Daggy1234/photon"}
 image="0.23.12"
-<<<<<<< HEAD
-imageproc="0.21.0"  
+imageproc="0.22.0"  
 rusttype = "0.9.2"
-=======
-imageproc="0.22.0"  
->>>>>>> d2c28eb3
 
 [lib]
 name = "polaroid"
